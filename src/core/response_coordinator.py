--- conflicted
+++ resolved
@@ -216,30 +216,23 @@
             content_lower = last_ai_msg.content.lower()
             provider_mentioned = f"@{provider}" in content_lower or provider in content_lower
 
-<<<<<<< HEAD
             if provider_mentioned or any(
                 phrase in content_lower
                 for phrase in ["what do you think", "your turn", "thoughts", "input", "perspective"]
             ):
-=======
-            if provider_mentioned or any(phrase in content_lower for phrase in [
-                "what do you think", "your turn", "thoughts", "input", "perspective"
-            ]):
->>>>>>> bee294fc
+
                 hints.append(
                     f"Build upon or respond directly to {last_ai_msg.participant}'s previous message."
                 )
                 hints.append(
                     "Address them by name and continue the thread for a natural flow."
                 )
-<<<<<<< HEAD
+
             else:
                 snippet = self._short_snippet(last_ai_msg.content)
                 hints.append(
                     f"{last_ai_msg.participant} recently said: '{snippet}'. Respond and mention them by name."
                 )
-=======
->>>>>>> bee294fc
         
         # Encourage building on previous ideas
         if len(other_ai_messages) >= 2:
